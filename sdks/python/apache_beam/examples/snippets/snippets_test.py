# coding=utf-8
#
# Licensed to the Apache Software Foundation (ASF) under one or more
# contributor license agreements.  See the NOTICE file distributed with
# this work for additional information regarding copyright ownership.
# The ASF licenses this file to You under the Apache License, Version 2.0
# (the "License"); you may not use this file except in compliance with
# the License.  You may obtain a copy of the License at
#
#    http://www.apache.org/licenses/LICENSE-2.0
#
# Unless required by applicable law or agreed to in writing, software
# distributed under the License is distributed on an "AS IS" BASIS,
# WITHOUT WARRANTIES OR CONDITIONS OF ANY KIND, either express or implied.
# See the License for the specific language governing permissions and
# limitations under the License.
#

"""Tests for all code snippets used in public docs."""
# pytype: skip-file

from __future__ import absolute_import
from __future__ import division

import glob
import gzip
import logging
import math
import os
import sys
import tempfile
<<<<<<< HEAD
import time
import typing
=======
>>>>>>> 40903f27
import unittest
import uuid
from builtins import map
from builtins import object
from builtins import range
from builtins import zip

import mock

import apache_beam as beam
import apache_beam.transforms.combiners as combiners
from apache_beam import WindowInto
from apache_beam import coders
from apache_beam import pvalue
from apache_beam import typehints
from apache_beam.coders.coders import ToBytesCoder
from apache_beam.examples.snippets import snippets
from apache_beam.metrics import Metrics
from apache_beam.metrics.metric import MetricsFilter
from apache_beam.options.pipeline_options import GoogleCloudOptions
from apache_beam.options.pipeline_options import PipelineOptions
from apache_beam.options.pipeline_options import StandardOptions
from apache_beam.testing.test_pipeline import TestPipeline
from apache_beam.testing.test_stream import TestStream
from apache_beam.testing.util import assert_that
from apache_beam.testing.util import equal_to
from apache_beam.transforms.trigger import AccumulationMode
from apache_beam.transforms.trigger import AfterAny
from apache_beam.transforms.trigger import AfterCount
from apache_beam.transforms.trigger import AfterProcessingTime
from apache_beam.transforms.trigger import AfterWatermark
from apache_beam.transforms.trigger import Repeatedly
from apache_beam.transforms.window import FixedWindows
from apache_beam.transforms.window import TimestampedValue
from apache_beam.utils.windowed_value import WindowedValue

# Protect against environments where apitools library is not available.
# pylint: disable=wrong-import-order, wrong-import-position
try:
  from apitools.base.py import base_api
except ImportError:
  base_api = None
# pylint: enable=wrong-import-order, wrong-import-position

# Protect against environments where datastore library is not available.
# pylint: disable=wrong-import-order, wrong-import-position
try:
  from google.cloud.datastore import client as datastore_client
except ImportError:
  datastore_client = None
# pylint: enable=wrong-import-order, wrong-import-position

# Protect against environments where the PubSub library is not available.
# pylint: disable=wrong-import-order, wrong-import-position
try:
  from google.cloud import pubsub
except ImportError:
  pubsub = None
# pylint: enable=wrong-import-order, wrong-import-position


class ParDoTest(unittest.TestCase):
  """Tests for model/par-do."""
  def test_pardo(self):
    # Note: "words" and "ComputeWordLengthFn" are referenced by name in
    # the text of the doc.

    words = ['aa', 'bbb', 'c']

    # [START model_pardo_pardo]
    class ComputeWordLengthFn(beam.DoFn):
      def process(self, element):
        return [len(element)]

    # [END model_pardo_pardo]

    # [START model_pardo_apply]
    # Apply a ParDo to the PCollection "words" to compute lengths for each word.
    word_lengths = words | beam.ParDo(ComputeWordLengthFn())
    # [END model_pardo_apply]
    self.assertEqual({2, 3, 1}, set(word_lengths))

  def test_pardo_yield(self):
    words = ['aa', 'bbb', 'c']

    # [START model_pardo_yield]
    class ComputeWordLengthFn(beam.DoFn):
      def process(self, element):
        yield len(element)

    # [END model_pardo_yield]

    word_lengths = words | beam.ParDo(ComputeWordLengthFn())
    self.assertEqual({2, 3, 1}, set(word_lengths))

  def test_pardo_using_map(self):
    words = ['aa', 'bbb', 'c']
    # [START model_pardo_using_map]
    word_lengths = words | beam.Map(len)
    # [END model_pardo_using_map]

    self.assertEqual({2, 3, 1}, set(word_lengths))

  def test_pardo_using_flatmap(self):
    words = ['aa', 'bbb', 'c']
    # [START model_pardo_using_flatmap]
    word_lengths = words | beam.FlatMap(lambda word: [len(word)])
    # [END model_pardo_using_flatmap]

    self.assertEqual({2, 3, 1}, set(word_lengths))

  def test_pardo_using_flatmap_yield(self):
    words = ['aA', 'bbb', 'C']

    # [START model_pardo_using_flatmap_yield]
    def capitals(word):
      for letter in word:
        if 'A' <= letter <= 'Z':
          yield letter

    all_capitals = words | beam.FlatMap(capitals)
    # [END model_pardo_using_flatmap_yield]

    self.assertEqual({'A', 'C'}, set(all_capitals))

  def test_pardo_with_label(self):
    words = ['aa', 'bbc', 'defg']
    # [START model_pardo_with_label]
    result = words | 'CountUniqueLetters' >> beam.Map(
        lambda word: len(set(word)))
    # [END model_pardo_with_label]

    self.assertEqual({1, 2, 4}, set(result))

  def test_pardo_side_input(self):
    # pylint: disable=line-too-long
    with TestPipeline() as p:
      words = p | 'start' >> beam.Create(['a', 'bb', 'ccc', 'dddd'])

      # [START model_pardo_side_input]
      # Callable takes additional arguments.
      def filter_using_length(word, lower_bound, upper_bound=float('inf')):
        if lower_bound <= len(word) <= upper_bound:
          yield word

      # Construct a deferred side input.
      avg_word_len = (
          words
          | beam.Map(len)
          | beam.CombineGlobally(beam.combiners.MeanCombineFn()))

      # Call with explicit side inputs.
      small_words = words | 'small' >> beam.FlatMap(filter_using_length, 0, 3)

      # A single deferred side input.
      larger_than_average = (
          words | 'large' >> beam.FlatMap(
              filter_using_length, lower_bound=pvalue.AsSingleton(avg_word_len))
      )

      # Mix and match.
      small_but_nontrivial = words | beam.FlatMap(
          filter_using_length,
          lower_bound=2,
          upper_bound=pvalue.AsSingleton(avg_word_len))
      # [END model_pardo_side_input]

      assert_that(small_words, equal_to(['a', 'bb', 'ccc']))
      assert_that(
          larger_than_average,
          equal_to(['ccc', 'dddd']),
          label='larger_than_average')
      assert_that(
          small_but_nontrivial, equal_to(['bb']), label='small_but_not_trivial')

  def test_pardo_side_input_dofn(self):
    words = ['a', 'bb', 'ccc', 'dddd']

    # [START model_pardo_side_input_dofn]
    class FilterUsingLength(beam.DoFn):
      def process(self, element, lower_bound, upper_bound=float('inf')):
        if lower_bound <= len(element) <= upper_bound:
          yield element

    small_words = words | beam.ParDo(FilterUsingLength(), 0, 3)
    # [END model_pardo_side_input_dofn]
    self.assertEqual({'a', 'bb', 'ccc'}, set(small_words))

  def test_pardo_with_tagged_outputs(self):
    # [START model_pardo_emitting_values_on_tagged_outputs]
    class ProcessWords(beam.DoFn):
      def process(self, element, cutoff_length, marker):
        if len(element) <= cutoff_length:
          # Emit this short word to the main output.
          yield element
        else:
          # Emit this word's long length to the 'above_cutoff_lengths' output.
          yield pvalue.TaggedOutput('above_cutoff_lengths', len(element))
        if element.startswith(marker):
          # Emit this word to a different output with the 'marked strings' tag.
          yield pvalue.TaggedOutput('marked strings', element)

    # [END model_pardo_emitting_values_on_tagged_outputs]

    words = ['a', 'an', 'the', 'music', 'xyz']

    # [START model_pardo_with_tagged_outputs]
    results = (
        words
        | beam.ParDo(ProcessWords(), cutoff_length=2, marker='x').with_outputs(
            'above_cutoff_lengths',
            'marked strings',
            main='below_cutoff_strings'))
    below = results.below_cutoff_strings
    above = results.above_cutoff_lengths
    marked = results['marked strings']  # indexing works as well
    # [END model_pardo_with_tagged_outputs]

    self.assertEqual({'a', 'an'}, set(below))
    self.assertEqual({3, 5}, set(above))
    self.assertEqual({'xyz'}, set(marked))

    # [START model_pardo_with_tagged_outputs_iter]
    below, above, marked = (words
                            | beam.ParDo(
                                ProcessWords(), cutoff_length=2, marker='x')
                            .with_outputs('above_cutoff_lengths',
                                          'marked strings',
                                          main='below_cutoff_strings'))
    # [END model_pardo_with_tagged_outputs_iter]

    self.assertEqual({'a', 'an'}, set(below))
    self.assertEqual({3, 5}, set(above))
    self.assertEqual({'xyz'}, set(marked))

  def test_pardo_with_undeclared_outputs(self):
    # Note: the use of undeclared outputs is currently not supported in eager
    # execution mode.
    with TestPipeline() as p:
      numbers = p | beam.Create([1, 2, 3, 4, 5, 10, 20])

      # [START model_pardo_with_undeclared_outputs]
      def even_odd(x):
        yield pvalue.TaggedOutput('odd' if x % 2 else 'even', x)
        if x % 10 == 0:
          yield x

      results = numbers | beam.FlatMap(even_odd).with_outputs()

      evens = results.even
      odds = results.odd
      tens = results[None]  # the undeclared main output
      # [END model_pardo_with_undeclared_outputs]

      assert_that(evens, equal_to([2, 4, 10, 20]), label='assert_even')
      assert_that(odds, equal_to([1, 3, 5]), label='assert_odds')
      assert_that(tens, equal_to([10, 20]), label='assert_tens')


class TypeHintsTest(unittest.TestCase):
  def test_bad_types(self):
    # [START type_hints_missing_define_numbers]
    p = TestPipeline()

    numbers = p | beam.Create(['1', '2', '3'])
    # [END type_hints_missing_define_numbers]

    # Consider the following code.
    # pylint: disable=expression-not-assigned
    # pylint: disable=unused-variable
    # [START type_hints_missing_apply]
    evens = numbers | beam.Filter(lambda x: x % 2 == 0)
    # [END type_hints_missing_apply]

    # Now suppose numbers was defined as [snippet above].
    # When running this pipeline, you'd get a runtime error,
    # possibly on a remote machine, possibly very late.

    with self.assertRaises(TypeError):
      p.run()

    # To catch this early, we can assert what types we expect.
    with self.assertRaises(typehints.TypeCheckError):
      # [START type_hints_takes]
      evens = numbers | beam.Filter(lambda x: x % 2 == 0).with_input_types(int)
      # [END type_hints_takes]

    # Type hints can be declared on DoFns and callables as well, rather
    # than where they're used, to be more self contained.
    with self.assertRaises(typehints.TypeCheckError):
      # [START type_hints_do_fn]
      @beam.typehints.with_input_types(int)
      class FilterEvensDoFn(beam.DoFn):
        def process(self, element):
          if element % 2 == 0:
            yield element

      evens = numbers | beam.ParDo(FilterEvensDoFn())
      # [END type_hints_do_fn]

    words = p | 'words' >> beam.Create(['a', 'bb', 'c'])
    # One can assert outputs and apply them to transforms as well.
    # Helps document the contract and checks it at pipeline construction time.
    # [START type_hints_transform]
    from typing import Tuple, TypeVar

    T = TypeVar('T')

    @beam.typehints.with_input_types(T)
    @beam.typehints.with_output_types(Tuple[int, T])
    class MyTransform(beam.PTransform):
      def expand(self, pcoll):
        return pcoll | beam.Map(lambda x: (len(x), x))

    words_with_lens = words | MyTransform()
    # [END type_hints_transform]

    # Given an input of str, the inferred output type would be Tuple[int, str].
    self.assertEqual(typehints.Tuple[int, str], words_with_lens.element_type)

    # pylint: disable=expression-not-assigned
    with self.assertRaises(typehints.TypeCheckError):
      words_with_lens | beam.Map(lambda x: x).with_input_types(Tuple[int, int])

  def test_runtime_checks_off(self):
    # We do not run the following pipeline, as it has incorrect type
    # information, and may fail with obscure errors, depending on the runner
    # implementation.

    # pylint: disable=expression-not-assigned
    # [START type_hints_runtime_off]
    p = TestPipeline()
    p | beam.Create(['a']) | beam.Map(lambda x: 3).with_output_types(str)
    # [END type_hints_runtime_off]

  def test_runtime_checks_on(self):
    # pylint: disable=expression-not-assigned
    with self.assertRaises(typehints.TypeCheckError):
      # [START type_hints_runtime_on]
      p = TestPipeline(options=PipelineOptions(runtime_type_check=True))
      p | beam.Create(['a']) | beam.Map(lambda x: 3).with_output_types(str)
      p.run()
      # [END type_hints_runtime_on]

  def test_deterministic_key(self):
    with TestPipeline() as p:
      lines = (
          p | beam.Create([
              'banana,fruit,3',
              'kiwi,fruit,2',
              'kiwi,fruit,2',
              'zucchini,veg,3'
          ]))

      # For pickling.
      global Player  # pylint: disable=global-variable-not-assigned

      # [START type_hints_deterministic_key]
      from typing import Tuple

      class Player(object):
        def __init__(self, team, name):
          self.team = team
          self.name = name

      class PlayerCoder(beam.coders.Coder):
        def encode(self, player):
          return ('%s:%s' % (player.team, player.name)).encode('utf-8')

        def decode(self, s):
          return Player(*s.decode('utf-8').split(':'))

        def is_deterministic(self):
          return True

      beam.coders.registry.register_coder(Player, PlayerCoder)

      def parse_player_and_score(csv):
        name, team, score = csv.split(',')
        return Player(team, name), int(score)

      totals = (
          lines
          | beam.Map(parse_player_and_score)
          | beam.CombinePerKey(sum).with_input_types(Tuple[Player, int]))
      # [END type_hints_deterministic_key]

      assert_that(
          totals | beam.Map(lambda k_v: (k_v[0].name, k_v[1])),
          equal_to([('banana', 3), ('kiwi', 4), ('zucchini', 3)]))


class SnippetsTest(unittest.TestCase):
  # Replacing text read/write transforms with dummy transforms for testing.

  class DummyReadTransform(beam.PTransform):
    """A transform that will replace iobase.ReadFromText.

    To be used for testing.
    """
    def __init__(self, file_to_read=None, compression_type=None):
      self.file_to_read = file_to_read
      self.compression_type = compression_type

    class ReadDoFn(beam.DoFn):
      def __init__(self, file_to_read, compression_type):
        self.file_to_read = file_to_read
        self.compression_type = compression_type
        self.coder = coders.StrUtf8Coder()

      def process(self, element):
        pass

      def finish_bundle(self):
        from apache_beam.transforms import window

        assert self.file_to_read
        for file_name in glob.glob(self.file_to_read):
          if self.compression_type is None:
            with open(file_name, 'rb') as file:
              for record in file:
                value = self.coder.decode(record.rstrip(b'\n'))
                yield WindowedValue(value, -1, [window.GlobalWindow()])
          else:
            with gzip.open(file_name, 'rb') as file:
              for record in file:
                value = self.coder.decode(record.rstrip(b'\n'))
                yield WindowedValue(value, -1, [window.GlobalWindow()])

    def expand(self, pcoll):
      return pcoll | beam.Create([None]) | 'DummyReadForTesting' >> beam.ParDo(
          SnippetsTest.DummyReadTransform.ReadDoFn(
              self.file_to_read, self.compression_type))

  class DummyWriteTransform(beam.PTransform):
    """A transform that will replace iobase.WriteToText.

    To be used for testing.
    """
    def __init__(self, file_to_write=None, file_name_suffix=''):
      self.file_to_write = file_to_write

    class WriteDoFn(beam.DoFn):
      def __init__(self, file_to_write):
        self.file_to_write = file_to_write
        self.file_obj = None
        self.coder = ToBytesCoder()

      def start_bundle(self):
        assert self.file_to_write
        # Appending a UUID to create a unique file object per invocation.
        self.file_obj = open(self.file_to_write + str(uuid.uuid4()), 'wb')

      def process(self, element):
        assert self.file_obj
        self.file_obj.write(self.coder.encode(element) + b'\n')

      def finish_bundle(self):
        assert self.file_obj
        self.file_obj.close()

    def expand(self, pcoll):
      return pcoll | 'DummyWriteForTesting' >> beam.ParDo(
          SnippetsTest.DummyWriteTransform.WriteDoFn(self.file_to_write))

  @classmethod
  def setUpClass(cls):
    # Method has been renamed in Python 3
    if sys.version_info[0] < 3:
      cls.assertCountEqual = cls.assertItemsEqual

  def setUp(self):
    self.old_read_from_text = beam.io.ReadFromText
    self.old_write_to_text = beam.io.WriteToText

    # Monkey patching to allow testing pipelines defined in snippets.py using
    # real data.
    beam.io.ReadFromText = SnippetsTest.DummyReadTransform
    beam.io.WriteToText = SnippetsTest.DummyWriteTransform
    self.temp_files = []

  def tearDown(self):
    beam.io.ReadFromText = self.old_read_from_text
    beam.io.WriteToText = self.old_write_to_text
    # Cleanup all the temporary files created in the test.
    map(os.remove, self.temp_files)

  def create_temp_file(self, contents=''):
    with tempfile.NamedTemporaryFile(delete=False) as f:
      f.write(contents.encode('utf-8'))
      self.temp_files.append(f.name)
      return f.name

  def get_output(self, path, sorted_output=True, suffix=''):
    all_lines = []
    for file_name in glob.glob(path + '*'):
      with open(file_name) as f:
        lines = f.readlines()
        all_lines.extend([s.rstrip('\n') for s in lines])

    if sorted_output:
      return sorted(s.rstrip('\n') for s in all_lines)
    return all_lines

  def test_model_pipelines(self):
    temp_path = self.create_temp_file('aa bb cc\n bb cc\n cc')
    result_path = temp_path + '.result'
    snippets.model_pipelines(
        ['--input=%s*' % temp_path, '--output=%s' % result_path])
    self.assertEqual(
        self.get_output(result_path),
        [str(s) for s in [(u'aa', 1), (u'bb', 2), (u'cc', 3)]])

  def test_model_pcollection(self):
    temp_path = self.create_temp_file()
    snippets.model_pcollection(['--output=%s' % temp_path])
    self.assertEqual(
        self.get_output(temp_path),
        [
            'Or to take arms against a sea of troubles, ',
            'The slings and arrows of outrageous fortune, ',
            'To be, or not to be: that is the question: ',
            'Whether \'tis nobler in the mind to suffer ',
        ])

  def test_construct_pipeline(self):
    temp_path = self.create_temp_file('abc def ghi\n jkl mno pqr\n stu vwx yz')
    result_path = self.create_temp_file()
    snippets.construct_pipeline({'read': temp_path, 'write': result_path})
    self.assertEqual(
        self.get_output(result_path),
        ['cba', 'fed', 'ihg', 'lkj', 'onm', 'rqp', 'uts', 'xwv', 'zy'])

  def test_model_custom_source(self):
    snippets.model_custom_source(100)

  def test_model_custom_sink(self):
    tempdir_name = tempfile.mkdtemp()

    class SimpleKV(object):
      def __init__(self, tmp_dir):
        self._dummy_token = 'dummy_token'
        self._tmp_dir = tmp_dir

      def connect(self, url):
        return self._dummy_token

      def open_table(self, access_token, table_name):
        assert access_token == self._dummy_token
        file_name = self._tmp_dir + os.sep + table_name
        assert not os.path.exists(file_name)
        open(file_name, 'wb').close()
        return table_name

      def write_to_table(self, access_token, table_name, key, value):
        assert access_token == self._dummy_token
        file_name = self._tmp_dir + os.sep + table_name
        assert os.path.exists(file_name)
        with open(file_name, 'ab') as f:
          content = (key + ':' + value + os.linesep).encode('utf-8')
          f.write(content)

      def rename_table(self, access_token, old_name, new_name):
        assert access_token == self._dummy_token
        old_file_name = self._tmp_dir + os.sep + old_name
        new_file_name = self._tmp_dir + os.sep + new_name
        assert os.path.isfile(old_file_name)
        assert not os.path.exists(new_file_name)

        os.rename(old_file_name, new_file_name)

    snippets.model_custom_sink(
        SimpleKV(tempdir_name),
        [('key' + str(i), 'value' + str(i)) for i in range(100)],
        'final_table_no_ptransform',
        'final_table_with_ptransform')

    expected_output = [
        'key' + str(i) + ':' + 'value' + str(i) for i in range(100)
    ]

    glob_pattern = tempdir_name + os.sep + 'final_table_no_ptransform*'
    output_files = glob.glob(glob_pattern)
    assert output_files

    received_output = []
    for file_name in output_files:
      with open(file_name) as f:
        for line in f:
          received_output.append(line.rstrip(os.linesep))

    self.assertCountEqual(expected_output, received_output)

    glob_pattern = tempdir_name + os.sep + 'final_table_with_ptransform*'
    output_files = glob.glob(glob_pattern)
    assert output_files

    received_output = []
    for file_name in output_files:
      with open(file_name) as f:
        for line in f:
          received_output.append(line.rstrip(os.linesep))

    self.assertCountEqual(expected_output, received_output)

  def test_model_textio(self):
    temp_path = self.create_temp_file('aa bb cc\n bb cc\n cc')
    result_path = temp_path + '.result'
    snippets.model_textio({'read': temp_path, 'write': result_path})
    self.assertEqual(['aa', 'bb', 'bb', 'cc', 'cc', 'cc'],
                     self.get_output(result_path, suffix='.csv'))

  def test_model_textio_compressed(self):
    temp_path = self.create_temp_file('aa\nbb\ncc')
    gzip_file_name = temp_path + '.gz'
    with open(temp_path, 'rb') as src, gzip.open(gzip_file_name, 'wb') as dst:
      dst.writelines(src)
      # Add the temporary gzip file to be cleaned up as well.
      self.temp_files.append(gzip_file_name)
    snippets.model_textio_compressed({'read': gzip_file_name},
                                     ['aa', 'bb', 'cc'])

  @unittest.skipIf(
      datastore_client is None, 'GCP dependencies are not installed')
  def test_model_datastoreio(self):
    # We cannot test DatastoreIO functionality in unit tests, therefore we limit
    # ourselves to making sure the pipeline containing Datastore read and write
    # transforms can be built.
    # TODO(vikasrk): Expore using Datastore Emulator.
    snippets.model_datastoreio()

  @unittest.skipIf(base_api is None, 'GCP dependencies are not installed')
  def test_model_bigqueryio(self):
    # We cannot test BigQueryIO functionality in unit tests, therefore we limit
    # ourselves to making sure the pipeline containing BigQuery sources and
    # sinks can be built.
    #
    # To run locally, set `run_locally` to `True`. You will also have to set
    # `project`, `dataset` and `table` to the BigQuery table the test will write
    # to.
    run_locally = False
    if run_locally:
      project = 'my-project'
      dataset = 'samples'  # this must already exist
      table = 'model_bigqueryio'  # this will be created if needed

      options = PipelineOptions().view_as(GoogleCloudOptions)
      options.project = project
      with beam.Pipeline(options=options) as p:
        snippets.model_bigqueryio(p, project, dataset, table)
    else:
      p = TestPipeline()
      snippets.model_bigqueryio(p)

  def _run_test_pipeline_for_options(self, fn):
    temp_path = self.create_temp_file('aa\nbb\ncc')
    result_path = temp_path + '.result'
    fn(['--input=%s*' % temp_path, '--output=%s' % result_path])
    self.assertEqual(['aa', 'bb', 'cc'], self.get_output(result_path))

  def test_pipeline_options_local(self):
    self._run_test_pipeline_for_options(snippets.pipeline_options_local)

  def test_pipeline_options_remote(self):
    self._run_test_pipeline_for_options(snippets.pipeline_options_remote)

  def test_pipeline_options_command_line(self):
    self._run_test_pipeline_for_options(snippets.pipeline_options_command_line)

  def test_pipeline_logging(self):
    result_path = self.create_temp_file()
    lines = [
        'we found love right where we are',
        'we found love right from the start',
        'we found love in a hopeless place'
    ]
    snippets.pipeline_logging(lines, result_path)
    self.assertEqual(
        sorted(' '.join(lines).split(' ')), self.get_output(result_path))

  def test_examples_wordcount(self):
    pipelines = [
        snippets.examples_wordcount_minimal,
        snippets.examples_wordcount_wordcount,
        snippets.pipeline_monitoring,
        snippets.examples_wordcount_templated
    ]

    for pipeline in pipelines:
      temp_path = self.create_temp_file('abc def ghi\n abc jkl')
      result_path = self.create_temp_file()
      pipeline({'read': temp_path, 'write': result_path})
      self.assertEqual(
          self.get_output(result_path),
          ['abc: 2', 'def: 1', 'ghi: 1', 'jkl: 1'])

  def test_examples_ptransforms_templated(self):
    pipelines = [snippets.examples_ptransforms_templated]

    for pipeline in pipelines:
      temp_path = self.create_temp_file('1\n 2\n 3')
      result_path = self.create_temp_file()
      pipeline({'read': temp_path, 'write': result_path})
      self.assertEqual(self.get_output(result_path), ['11', '12', '13'])

  def test_examples_wordcount_debugging(self):
    temp_path = self.create_temp_file(
        'Flourish Flourish Flourish stomach abc def')
    result_path = self.create_temp_file()
    snippets.examples_wordcount_debugging({
        'read': temp_path, 'write': result_path
    })
    self.assertEqual(
        self.get_output(result_path), ['Flourish: 3', 'stomach: 1'])

  @unittest.skipIf(pubsub is None, 'GCP dependencies are not installed')
  @mock.patch('apache_beam.io.ReadFromPubSub')
  @mock.patch('apache_beam.io.WriteStringsToPubSub')
  def test_examples_wordcount_streaming(self, *unused_mocks):
    def FakeReadFromPubSub(topic=None, subscription=None, values=None):
      expected_topic = topic
      expected_subscription = subscription

      def _inner(topic=None, subscription=None):
        assert topic == expected_topic
        assert subscription == expected_subscription
        return TestStream().add_elements(values)

      return _inner

    class AssertTransform(beam.PTransform):
      def __init__(self, matcher):
        self.matcher = matcher

      def expand(self, pcoll):
        assert_that(pcoll, self.matcher)

    def FakeWriteStringsToPubSub(topic=None, values=None):
      expected_topic = topic

      def _inner(topic=None, subscription=None):
        assert topic == expected_topic
        return AssertTransform(equal_to(values))

      return _inner

    # Test basic execution.
    input_topic = 'projects/fake-beam-test-project/topic/intopic'
    input_values = [
        TimestampedValue(b'a a b', 1),
        TimestampedValue(u'🤷 ¯\\_(ツ)_/¯ b b '.encode('utf-8'), 12),
        TimestampedValue(b'a b c c c', 20)
    ]
    output_topic = 'projects/fake-beam-test-project/topic/outtopic'
    output_values = ['a: 1', 'a: 2', 'b: 1', 'b: 3', 'c: 3']
    beam.io.ReadFromPubSub = (
        FakeReadFromPubSub(topic=input_topic, values=input_values))
    beam.io.WriteStringsToPubSub = (
        FakeWriteStringsToPubSub(topic=output_topic, values=output_values))
    snippets.examples_wordcount_streaming([
        '--input_topic',
        'projects/fake-beam-test-project/topic/intopic',
        '--output_topic',
        'projects/fake-beam-test-project/topic/outtopic'
    ])

    # Test with custom subscription.
    input_sub = 'projects/fake-beam-test-project/subscriptions/insub'
    beam.io.ReadFromPubSub = FakeReadFromPubSub(
        subscription=input_sub, values=input_values)
    snippets.examples_wordcount_streaming([
        '--input_subscription',
        'projects/fake-beam-test-project/subscriptions/insub',
        '--output_topic',
        'projects/fake-beam-test-project/topic/outtopic'
    ])

  def test_model_composite_transform_example(self):
    contents = ['aa bb cc', 'bb cc', 'cc']
    result_path = self.create_temp_file()
    snippets.model_composite_transform_example(contents, result_path)
    self.assertEqual(['aa: 1', 'bb: 2', 'cc: 3'], self.get_output(result_path))

  def test_model_multiple_pcollections_flatten(self):
    contents = ['a', 'b', 'c', 'd', 'e', 'f']
    result_path = self.create_temp_file()
    snippets.model_multiple_pcollections_flatten(contents, result_path)
    self.assertEqual(contents, self.get_output(result_path))

  def test_model_multiple_pcollections_partition(self):
    contents = [17, 42, 64, 32, 0, 99, 53, 89]
    result_path = self.create_temp_file()
    snippets.model_multiple_pcollections_partition(contents, result_path)
    self.assertEqual(['0', '17', '32', '42', '53', '64', '89', '99'],
                     self.get_output(result_path))

  def test_model_group_by_key(self):
    contents = ['a bb ccc bb bb a']
    result_path = self.create_temp_file()
    snippets.model_group_by_key(contents, result_path)
    expected = [('a', 2), ('bb', 3), ('ccc', 1)]
    self.assertEqual([str(s) for s in expected], self.get_output(result_path))

  def test_model_co_group_by_key_tuple(self):
    with TestPipeline() as p:
      # [START model_group_by_key_cogroupbykey_tuple_inputs]
      emails_list = [
          ('amy', 'amy@example.com'),
          ('carl', 'carl@example.com'),
          ('julia', 'julia@example.com'),
          ('carl', 'carl@email.com'),
      ]
      phones_list = [
          ('amy', '111-222-3333'),
          ('james', '222-333-4444'),
          ('amy', '333-444-5555'),
          ('carl', '444-555-6666'),
      ]

      emails = p | 'CreateEmails' >> beam.Create(emails_list)
      phones = p | 'CreatePhones' >> beam.Create(phones_list)
      # [END model_group_by_key_cogroupbykey_tuple_inputs]

      result_path = self.create_temp_file()
      snippets.model_co_group_by_key_tuple(emails, phones, result_path)

    # [START model_group_by_key_cogroupbykey_tuple_outputs]
    results = [
        (
            'amy',
            {
                'emails': ['amy@example.com'],
                'phones': ['111-222-3333', '333-444-5555']
            }),
        (
            'carl',
            {
                'emails': ['carl@email.com', 'carl@example.com'],
                'phones': ['444-555-6666']
            }),
        ('james', {
            'emails': [], 'phones': ['222-333-4444']
        }),
        ('julia', {
            'emails': ['julia@example.com'], 'phones': []
        }),
    ]
    # [END model_group_by_key_cogroupbykey_tuple_outputs]
    # [START model_group_by_key_cogroupbykey_tuple_formatted_outputs]
    formatted_results = [
        "amy; ['amy@example.com']; ['111-222-3333', '333-444-5555']",
        "carl; ['carl@email.com', 'carl@example.com']; ['444-555-6666']",
        "james; []; ['222-333-4444']",
        "julia; ['julia@example.com']; []",
    ]
    # [END model_group_by_key_cogroupbykey_tuple_formatted_outputs]
    expected_results = [
        '%s; %s; %s' % (name, info['emails'], info['phones']) for name,
        info in results
    ]
    self.assertEqual(expected_results, formatted_results)
    self.assertEqual(formatted_results, self.get_output(result_path))

  def test_model_use_and_query_metrics(self):
    """DebuggingWordCount example snippets."""

    import re

    p = TestPipeline()  # Use TestPipeline for testing.
    words = p | beam.Create(
        ['albert', 'sam', 'mark', 'sarah', 'swati', 'daniel', 'andrea'])

    # pylint: disable=unused-variable
    # [START metrics_usage_example]
    class FilterTextFn(beam.DoFn):
      """A DoFn that filters for a specific key based on a regex."""
      def __init__(self, pattern):
        self.pattern = pattern
        # A custom metric can track values in your pipeline as it runs. Create
        # custom metrics to count unmatched words, and know the distribution of
        # word lengths in the input PCollection.
        self.word_len_dist = Metrics.distribution(
            self.__class__, 'word_len_dist')
        self.unmatched_words = Metrics.counter(
            self.__class__, 'unmatched_words')

      def process(self, element):
        word = element
        self.word_len_dist.update(len(word))
        if re.match(self.pattern, word):
          yield element
        else:
          self.unmatched_words.inc()

    filtered_words = (words | 'FilterText' >> beam.ParDo(FilterTextFn('s.*')))
    # [END metrics_usage_example]
    # pylint: enable=unused-variable

    # [START metrics_check_values_example]
    result = p.run()
    result.wait_until_finish()

    custom_distribution = result.metrics().query(
        MetricsFilter().with_name('word_len_dist'))['distributions']
    custom_counter = result.metrics().query(
        MetricsFilter().with_name('unmatched_words'))['counters']

    if custom_distribution:
      logging.info(
          'The average word length was %d',
          custom_distribution[0].committed.mean)
    if custom_counter:
      logging.info(
          'There were %d words that did not match the filter.',
          custom_counter[0].committed)
    # [END metrics_check_values_example]

    # There should be 4 words that did not match
    self.assertEqual(custom_counter[0].committed, 4)
    # The shortest word is 3 characters, the longest is 6
    self.assertEqual(custom_distribution[0].committed.min, 3)
    self.assertEqual(custom_distribution[0].committed.max, 6)

  def test_model_join_using_side_inputs(self):
    name_list = ['a', 'b']
    email_list = [['a', 'a@example.com'], ['b', 'b@example.com']]
    phone_list = [['a', 'x4312'], ['b', 'x8452']]
    result_path = self.create_temp_file()
    snippets.model_join_using_side_inputs(
        name_list, email_list, phone_list, result_path)
    expect = ['a; a@example.com; x4312', 'b; b@example.com; x8452']
    self.assertEqual(expect, self.get_output(result_path))

  def test_model_early_late_triggers(self):
    pipeline_options = PipelineOptions()
    pipeline_options.view_as(StandardOptions).streaming = True

    with TestPipeline(options=pipeline_options) as p:
      test_stream = (
          TestStream().advance_watermark_to(10).add_elements([
              'a', 'a', 'a', 'b', 'b'
          ]).add_elements([
              TimestampedValue('a', 10)
          ]).advance_watermark_to(20).advance_processing_time(60).add_elements(
              [TimestampedValue('a', 10)]))
      trigger = (
          # [START model_early_late_triggers]
          AfterWatermark(
              early=AfterProcessingTime(delay=1 * 60), late=AfterCount(1))
          # [END model_early_late_triggers]
      )
      counts = (
          p
          | test_stream
          | 'pair_with_one' >> beam.Map(lambda x: (x, 1))
          | WindowInto(
              FixedWindows(15),
              trigger=trigger,
              allowed_lateness=20,
              accumulation_mode=AccumulationMode.DISCARDING)
          | 'group' >> beam.GroupByKey()
          | 'count' >>
          beam.Map(lambda word_ones: (word_ones[0], sum(word_ones[1]))))
      assert_that(counts, equal_to([('a', 4), ('b', 2), ('a', 1)]))

  def test_model_setting_trigger(self):
    pipeline_options = PipelineOptions()
    pipeline_options.view_as(StandardOptions).streaming = True

    with TestPipeline(options=pipeline_options) as p:
      test_stream = (
          TestStream().advance_watermark_to(10).add_elements(
              ['a', 'a', 'a', 'b',
               'b']).advance_watermark_to(70).advance_processing_time(600))
      pcollection = (
          p
          | test_stream
          | 'pair_with_one' >> beam.Map(lambda x: (x, 1)))

      counts = (
          # [START model_setting_trigger]
          pcollection | WindowInto(
              FixedWindows(1 * 60),
              trigger=AfterProcessingTime(10 * 60),
              accumulation_mode=AccumulationMode.DISCARDING)
          # [END model_setting_trigger]
          | 'group' >> beam.GroupByKey()
          | 'count' >>
          beam.Map(lambda word_ones: (word_ones[0], sum(word_ones[1]))))
      assert_that(counts, equal_to([('a', 3), ('b', 2)]))

  def test_model_composite_triggers(self):
    pipeline_options = PipelineOptions()
    pipeline_options.view_as(StandardOptions).streaming = True

    with TestPipeline(options=pipeline_options) as p:
      test_stream = (
          TestStream().advance_watermark_to(10).add_elements(
              ['a', 'a', 'a', 'b', 'b']).advance_watermark_to(70).add_elements([
                  TimestampedValue('a', 10),
                  TimestampedValue('a', 10),
                  TimestampedValue('c', 10),
                  TimestampedValue('c', 10)
              ]).advance_processing_time(600))
      pcollection = (
          p
          | test_stream
          | 'pair_with_one' >> beam.Map(lambda x: (x, 1)))

      counts = (
          # [START model_composite_triggers]
          pcollection | WindowInto(
              FixedWindows(1 * 60),
              trigger=AfterWatermark(late=AfterProcessingTime(10 * 60)),
              allowed_lateness=10,
              accumulation_mode=AccumulationMode.DISCARDING)
          # [END model_composite_triggers]
          | 'group' >> beam.GroupByKey()
          | 'count' >>
          beam.Map(lambda word_ones: (word_ones[0], sum(word_ones[1]))))
      assert_that(counts, equal_to([('a', 3), ('b', 2), ('a', 2), ('c', 2)]))

  def test_model_other_composite_triggers(self):
    pipeline_options = PipelineOptions()
    pipeline_options.view_as(StandardOptions).streaming = True

    with TestPipeline(options=pipeline_options) as p:
      test_stream = (
          TestStream().advance_watermark_to(10).add_elements(
              ['a', 'a']).add_elements(
                  ['a', 'b',
                   'b']).advance_processing_time(60).add_elements(['a'] * 100))
      pcollection = (
          p
          | test_stream
          | 'pair_with_one' >> beam.Map(lambda x: (x, 1)))

      counts = (
          # [START model_other_composite_triggers]
          pcollection | WindowInto(
              FixedWindows(1 * 60),
              trigger=Repeatedly(
                  AfterAny(AfterCount(100), AfterProcessingTime(1 * 60))),
              accumulation_mode=AccumulationMode.DISCARDING)
          # [END model_other_composite_triggers]
          | 'group' >> beam.GroupByKey()
          | 'count' >>
          beam.Map(lambda word_ones: (word_ones[0], sum(word_ones[1]))))
      assert_that(counts, equal_to([('a', 3), ('b', 2), ('a', 100)]))


class CombineTest(unittest.TestCase):
  """Tests for model/combine."""
  def test_global_sum(self):
    pc = [1, 2, 3]
    # [START global_sum]
    result = pc | beam.CombineGlobally(sum)
    # [END global_sum]
    self.assertEqual([6], result)

  def test_combine_values(self):
    occurences = [('cat', 1), ('cat', 5), ('cat', 9), ('dog', 5), ('dog', 2)]
    # [START combine_values]
    first_occurences = occurences | beam.GroupByKey() | beam.CombineValues(min)
    # [END combine_values]
    self.assertEqual({('cat', 1), ('dog', 2)}, set(first_occurences))

  def test_combine_per_key(self):
    player_accuracies = [('cat', 1), ('cat', 5), ('cat', 9), ('cat', 1),
                         ('dog', 5), ('dog', 2)]
    # [START combine_per_key]
    avg_accuracy_per_player = (
        player_accuracies
        | beam.CombinePerKey(beam.combiners.MeanCombineFn()))
    # [END combine_per_key]
    self.assertEqual({('cat', 4.0), ('dog', 3.5)}, set(avg_accuracy_per_player))

  def test_combine_concat(self):
    pc = ['a', 'b']

    # [START combine_concat]
    def concat(values, separator=', '):
      return separator.join(values)

    with_commas = pc | beam.CombineGlobally(concat)
    with_dashes = pc | beam.CombineGlobally(concat, separator='-')
    # [END combine_concat]
    self.assertEqual(1, len(with_commas))
    self.assertTrue(with_commas[0] in {'a, b', 'b, a'})
    self.assertEqual(1, len(with_dashes))
    self.assertTrue(with_dashes[0] in {'a-b', 'b-a'})

  def test_bounded_sum(self):
    # [START combine_bounded_sum]
    pc = [1, 10, 100, 1000]

    def bounded_sum(values, bound=500):
      return min(sum(values), bound)

    small_sum = pc | beam.CombineGlobally(bounded_sum)  # [500]
    large_sum = pc | beam.CombineGlobally(bounded_sum, bound=5000)  # [1111]
    # [END combine_bounded_sum]
    self.assertEqual([500], small_sum)
    self.assertEqual([1111], large_sum)

  def test_combine_reduce(self):
    factors = [2, 3, 5, 7]
    # [START combine_reduce]
    import functools
    import operator
    product = factors | beam.CombineGlobally(
        functools.partial(functools.reduce, operator.mul), 1)
    # [END combine_reduce]
    self.assertEqual([210], product)

  def test_custom_average(self):
    pc = [2, 3, 5, 7]

    # [START combine_custom_average_define]
    class AverageFn(beam.CombineFn):
      def create_accumulator(self):
        return (0.0, 0)

      def add_input(self, sum_count, input):
        (sum, count) = sum_count
        return sum + input, count + 1

      def merge_accumulators(self, accumulators):
        sums, counts = zip(*accumulators)
        return sum(sums), sum(counts)

      def extract_output(self, sum_count):
        (sum, count) = sum_count
        return sum / count if count else float('NaN')

    # [END combine_custom_average_define]
    # [START combine_custom_average_execute]
    average = pc | beam.CombineGlobally(AverageFn())
    # [END combine_custom_average_execute]
    self.assertEqual([4.25], average)

  def test_keys(self):
    occurrences = [('cat', 1), ('cat', 5), ('dog', 5), ('cat', 9), ('dog', 2)]
    unique_keys = occurrences | snippets.Keys()
    self.assertEqual({'cat', 'dog'}, set(unique_keys))

  def test_count(self):
    occurrences = ['cat', 'dog', 'cat', 'cat', 'dog']
    perkey_counts = occurrences | snippets.Count()
    self.assertEqual({('cat', 3), ('dog', 2)}, set(perkey_counts))

  def test_setting_fixed_windows(self):
    with TestPipeline() as p:
      unkeyed_items = p | beam.Create([22, 33, 55, 100, 115, 120])
      items = (
          unkeyed_items
          | 'key' >>
          beam.Map(lambda x: beam.window.TimestampedValue(('k', x), x)))
      # [START setting_fixed_windows]
      from apache_beam import window
      fixed_windowed_items = (
          items | 'window' >> beam.WindowInto(window.FixedWindows(60)))
      # [END setting_fixed_windows]
      summed = (
          fixed_windowed_items
          | 'group' >> beam.GroupByKey()
          | 'combine' >> beam.CombineValues(sum))
      unkeyed = summed | 'unkey' >> beam.Map(lambda x: x[1])
      assert_that(unkeyed, equal_to([110, 215, 120]))

  def test_setting_sliding_windows(self):
    with TestPipeline() as p:
      unkeyed_items = p | beam.Create([2, 16, 23])
      items = (
          unkeyed_items
          | 'key' >>
          beam.Map(lambda x: beam.window.TimestampedValue(('k', x), x)))
      # [START setting_sliding_windows]
      from apache_beam import window
      sliding_windowed_items = (
          items | 'window' >> beam.WindowInto(window.SlidingWindows(30, 5)))
      # [END setting_sliding_windows]
      summed = (
          sliding_windowed_items
          | 'group' >> beam.GroupByKey()
          | 'combine' >> beam.CombineValues(sum))
      unkeyed = summed | 'unkey' >> beam.Map(lambda x: x[1])
      assert_that(unkeyed, equal_to([2, 2, 2, 18, 23, 39, 39, 39, 41, 41]))

  def test_setting_session_windows(self):
    with TestPipeline() as p:
      unkeyed_items = p | beam.Create([2, 11, 16, 27])
      items = (
          unkeyed_items
          | 'key' >>
          beam.Map(lambda x: beam.window.TimestampedValue(('k', x), x * 60)))
      # [START setting_session_windows]
      from apache_beam import window
      session_windowed_items = (
          items | 'window' >> beam.WindowInto(window.Sessions(10 * 60)))
      # [END setting_session_windows]
      summed = (
          session_windowed_items
          | 'group' >> beam.GroupByKey()
          | 'combine' >> beam.CombineValues(sum))
      unkeyed = summed | 'unkey' >> beam.Map(lambda x: x[1])
      assert_that(unkeyed, equal_to([29, 27]))

  def test_setting_global_window(self):
    with TestPipeline() as p:
      unkeyed_items = p | beam.Create([2, 11, 16, 27])
      items = (
          unkeyed_items
          | 'key' >>
          beam.Map(lambda x: beam.window.TimestampedValue(('k', x), x)))
      # [START setting_global_window]
      from apache_beam import window
      session_windowed_items = (
          items | 'window' >> beam.WindowInto(window.GlobalWindows()))
      # [END setting_global_window]
      summed = (
          session_windowed_items
          | 'group' >> beam.GroupByKey()
          | 'combine' >> beam.CombineValues(sum))
      unkeyed = summed | 'unkey' >> beam.Map(lambda x: x[1])
      assert_that(unkeyed, equal_to([56]))

  def test_setting_timestamp(self):
    with TestPipeline() as p:
      unkeyed_items = p | beam.Create([12, 30, 60, 61, 66])
      items = (unkeyed_items | 'key' >> beam.Map(lambda x: ('k', x)))

      def extract_timestamp_from_log_entry(entry):
        return entry[1]

      # [START setting_timestamp]
      class AddTimestampDoFn(beam.DoFn):
        def process(self, element):
          # Extract the numeric Unix seconds-since-epoch timestamp to be
          # associated with the current log entry.
          unix_timestamp = extract_timestamp_from_log_entry(element)
          # Wrap and emit the current entry and new timestamp in a
          # TimestampedValue.
          yield beam.window.TimestampedValue(element, unix_timestamp)

      timestamped_items = items | 'timestamp' >> beam.ParDo(AddTimestampDoFn())
      # [END setting_timestamp]
      fixed_windowed_items = (
          timestamped_items
          | 'window' >> beam.WindowInto(beam.window.FixedWindows(60)))
      summed = (
          fixed_windowed_items
          | 'group' >> beam.GroupByKey()
          | 'combine' >> beam.CombineValues(sum))
      unkeyed = summed | 'unkey' >> beam.Map(lambda x: x[1])
      assert_that(unkeyed, equal_to([42, 187]))


class PTransformTest(unittest.TestCase):
  """Tests for PTransform."""
  def test_composite(self):

    # [START model_composite_transform]
    class ComputeWordLengths(beam.PTransform):
      def expand(self, pcoll):
        # Transform logic goes here.
        return pcoll | beam.Map(lambda x: len(x))

    # [END model_composite_transform]

    with TestPipeline() as p:
      lengths = p | beam.Create(["a", "ab", "abc"]) | ComputeWordLengths()
      assert_that(lengths, equal_to([1, 2, 3]))


class SlowlyChangingSideInputsTest(unittest.TestCase):
  """Tests for PTransform."""
  def test_side_input_slow_update(self):
    temp_file = tempfile.NamedTemporaryFile(delete=True)
    src_file_pattern = temp_file.name
    temp_file.close()

    first_ts = math.floor(time.time()) - 30
    interval = 5
    main_input_windowing_interval = 7

    # aligning timestamp to get persistent results
    first_ts = first_ts - (
        first_ts % (interval * main_input_windowing_interval))
    last_ts = first_ts + 45

    for i in range(-1, 10, 1):
      count = i + 2
      idstr = str(first_ts + interval * i)
      with open(src_file_pattern + idstr, "w") as f:
        for j in range(count):
          f.write('f' + idstr + 'a' + str(j) + '\n')

    sample_main_input_elements = ([first_ts - 2, # no output due to no SI
                                   first_ts + 1,  # First window
                                   first_ts + 8,  # Second window
                                   first_ts + 15,  # Third window
                                   first_ts + 22,  # Fourth window
                                   ])

    pipeline, pipeline_result = snippets.side_input_slow_update(
      src_file_pattern, first_ts, last_ts, interval,
      sample_main_input_elements, main_input_windowing_interval)

    try:
      with pipeline:
        pipeline_result = (
            pipeline_result
            | 'AddKey' >> beam.Map(lambda v: ('key', v))
            | combiners.Count.PerKey())

        assert_that(
            pipeline_result,
            equal_to([('key', 3), ('key', 4), ('key', 6), ('key', 7)]))
    finally:
      for i in range(-1, 10, 1):
        os.unlink(src_file_pattern + str(first_ts + interval * i))


if __name__ == '__main__':
  logging.getLogger().setLevel(logging.INFO)
  unittest.main()<|MERGE_RESOLUTION|>--- conflicted
+++ resolved
@@ -29,11 +29,8 @@
 import os
 import sys
 import tempfile
-<<<<<<< HEAD
 import time
 import typing
-=======
->>>>>>> 40903f27
 import unittest
 import uuid
 from builtins import map
